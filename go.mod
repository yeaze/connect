--- conflicted
+++ resolved
@@ -121,17 +121,10 @@
 	go.opentelemetry.io/otel/trace v1.13.0
 	go.uber.org/multierr v1.9.0
 	golang.org/x/crypto v0.11.0
-<<<<<<< HEAD
-	golang.org/x/exp v0.0.0-20230206171751-46f607a40771
-	golang.org/x/net v0.10.0
-	golang.org/x/oauth2 v0.5.0
-	golang.org/x/sync v0.1.0
-=======
 	golang.org/x/exp v0.0.0-20230725093048-515e97ebf090
 	golang.org/x/net v0.12.0
 	golang.org/x/oauth2 v0.5.0
 	golang.org/x/sync v0.3.0
->>>>>>> 38dcc707
 	golang.org/x/text v0.11.0
 	google.golang.org/api v0.103.0
 	google.golang.org/protobuf v1.29.1
@@ -290,17 +283,10 @@
 	go.opentelemetry.io/otel/exporters/otlp/internal/retry v1.13.0 // indirect
 	go.opentelemetry.io/proto/otlp v0.19.0 // indirect
 	go.uber.org/atomic v1.10.0 // indirect
-<<<<<<< HEAD
-	golang.org/x/mod v0.8.0 // indirect
-	golang.org/x/sys v0.10.0 // indirect
-	golang.org/x/term v0.10.0 // indirect
-	golang.org/x/tools v0.6.0 // indirect
-=======
 	golang.org/x/mod v0.12.0 // indirect
 	golang.org/x/sys v0.10.0 // indirect
 	golang.org/x/term v0.10.0 // indirect
 	golang.org/x/tools v0.11.0 // indirect
->>>>>>> 38dcc707
 	golang.org/x/xerrors v0.0.0-20220907171357-04be3eba64a2 // indirect
 	google.golang.org/appengine v1.6.7 // indirect
 	google.golang.org/genproto v0.0.0-20230110181048-76db0878b65f // indirect
